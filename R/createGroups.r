--- conflicted
+++ resolved
@@ -170,86 +170,6 @@
     ## CHECK FOR ERRORS IN USER INPUT
     errMsg <- "error in function reassign.set:"
    
-<<<<<<< HEAD
-   # no newSet was passed, start anew completely
-   for (i in 1:repetitions) {
-      partials <- ceiling(repetitions / 10)
-      if (i %% partials == 0) { cat("working on iteration", i, "\n") }
-      # here a random set is generated
-      itemDataRnd <- data[with(data, order(sample(cases))), ]
-      itemDataRnd$newSet <- setAssign
-
-      ### consider making nominal variable checking an external method!!
-      # Check if nominal variables are OK
-      # Nominal variable checking is done in the following WHILE loop
-      if (!is.null(criteria_nominal)) {
-         number_criteria_nominal <- length(criteria_nominal) 
-         nominal_satisfied <- FALSE
-         while (nominal_satisfied == FALSE) {
-            # how is first nominal variable in the new sets distributed
-            tmpNomData_1   <- unlist(itemDataRnd[criteria_nominal[1]])
-            tmpNomDistr_1  <- table(itemDataRnd$newSet, tmpNomData_1)
-            if (length(criteria_nominal) == 1) { # only one nominal variable was passed
-               devFromPerfect_1 <- max(check2d_table(tmpNomDistr_1))
-               assignFailed     <- devFromPerfect_1 > tolerance_nominal[1]
-            } else if (length(criteria_nominal) == 2) { # two nominal criteria
-               tmpNomData_2   <- unlist(itemDataRnd[criteria_nominal[2]])
-               tmpNomDistr_2  <- table(itemDataRnd$newSet, tmpNomData_2)
-               tmpNomDistr_intAct  <- table(itemDataRnd$newSet, tmpNomData_1, tmpNomData_2)
-               
-               devFromPerfect_1   <- max(check2d_table(tmpNomDistr_1))
-               devFromPerfect_2   <- max(check2d_table(tmpNomDistr_2))
-               devFromPerfect_int <- max(check3d_table(tmpNomDistr_intAct))
-               assignFailed       <- (devFromPerfect_1 > tolerance_nominal[1]) |
-                   (devFromPerfect_2 > tolerance_nominal[2]) |
-                   (devFromPerfect_int > tolerance_nominal[3])
-            }
-            
-            # check if assignment of nominal variables to new sets is as required
-            if (assignFailed) {
-               # data does not meet the required distribution of nominal variables
-               # make new!
-               itemDataRnd <- data[with(data, order(sample(cases))), ]
-               itemDataRnd$newSet <- setAssign
-            } else if (!assignFailed) {
-               # If we get here, distribution for all nominal variables is OK
-               # only such sets are considered further
-               nominal_satisfied <- TRUE
-            }
-         }
-      }
-      
-      # NOMINAL CRITERIA ARE FINISHED
-
-      if (!is.null(criteria_scale)) {
-
-#          # NOW CONTINUOUS VARIABLES ARE CHECKED! What is done: Minimize variance between
-         # item sets in regard to the functions specified in argument `equalize`; `mean`
-         # is the default function for which differences between sets are minimized
-         sumVar <- checkVar(itemDataRnd, criteria_scale, equalize)
-         # Case: better fit was found, save the set
-         if (sumVar < best_var) {
-            cat("Success! Improved set similarity on iteration", i, "\n")
-            newSet  <- itemDataRnd
-            if (write_file) { # write new best set to file
-               write.table(file="newSet.csv", newSet, dec=",", sep=";", row.names=FALSE)
-            }
-            best_var <- sumVar
-         }
-      # if no continuous criteria were specified
-      } else if (is.null(criteria_scale)) {
-         newSet <- itemDataRnd
-         break  # first hit is OK
-      }
-   }
-    
-   ## END of all iterations
-   cat("End simulation ","-", format(Sys.time(), "%a %b %d %X %Y"), "\n")
-   if (write_file) {
-      write.table(file="newSet.csv", newSet, dec=",", sep=";", row.names=FALSE)
-   }
-   return(newSet)
-=======
     if (class(dat) != "data.frame") {
         stop(paste(errMsg, "first argument must be a data.frame"))
     }
@@ -285,7 +205,6 @@
     if (!no.na) {
         warning("Warning: criteria contained NA values.")
     }
->>>>>>> 7b9b5043
 }
 
 ## method that checks if the group assigment is consistent with the
